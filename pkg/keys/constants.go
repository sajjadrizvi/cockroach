// Copyright 2015 The Cockroach Authors.
//
// Use of this software is governed by the Business Source License
// included in the file licenses/BSL.txt.
//
// As of the Change Date specified in that file, in accordance with
// the Business Source License, use of this software will be governed
// by the Apache License, Version 2.0, included in the file
// licenses/APL.txt.

package keys

import (
	"math"

	"github.com/cockroachdb/cockroach/pkg/roachpb"
)

// For a high-level overview of the keyspace layout, see the package comment in
// doc.go.

// These constants are single bytes for performance. They allow single-byte
// comparisons which are considerably faster than bytes.HasPrefix.
const (
	localPrefixByte  = '\x01'
	localMaxByte     = '\x02'
	meta1PrefixByte  = localMaxByte
	meta2PrefixByte  = '\x03'
	metaMaxByte      = '\x04'
	systemPrefixByte = metaMaxByte
	systemMaxByte    = '\x05'
	tenantPrefixByte = '\xfe'
)

// Constants for system-reserved keys in the KV map.
//
// Note: Preserve group-wise ordering when adding new constants.
// Note: Update `keymap` in doc.go when adding new constants.
var (
	// MinKey is a minimum key value which sorts before all other keys.
	MinKey = roachpb.KeyMin
	// MaxKey is the infinity marker which is larger than any other key.
	MaxKey = roachpb.KeyMax

	// localPrefix is the prefix for all local keys.
	localPrefix = roachpb.Key{localPrefixByte}
	// LocalMax is the end of the local key range. It is itself a global
	// key.
	LocalMax = roachpb.Key{localMaxByte}

	// localSuffixLength specifies the length in bytes of all local
	// key suffixes.
	localSuffixLength = 4

	// There are four types of local key data enumerated below: replicated
	// range-ID, unreplicated range-ID, range local, and store-local keys.

	// 1. Replicated Range-ID keys
	//
	// LocalRangeIDPrefix is the prefix identifying per-range data
	// indexed by Range ID. The Range ID is appended to this prefix,
	// encoded using EncodeUvarint. The specific sort of per-range
	// metadata is identified by one of the suffixes listed below, along
	// with potentially additional encoded key info, for instance in the
	// case of AbortSpan entry.
	//
	// NOTE: LocalRangeIDPrefix must be kept in sync with the value
	// in storage/engine/rocksdb/db.cc.
	LocalRangeIDPrefix = roachpb.RKey(makeKey(localPrefix, roachpb.Key("i")))
	// LocalRangeIDReplicatedInfix is the post-Range ID specifier for all Raft
	// replicated per-range data. By appending this after the Range ID, these
	// keys will be sorted directly before the local unreplicated keys for the
	// same Range ID, so they can be manipulated either together or individually
	// in a single scan.
	LocalRangeIDReplicatedInfix = []byte("r")
	// LocalAbortSpanSuffix is the suffix for AbortSpan entries. The
	// AbortSpan protects a transaction from re-reading its own intents
	// after it's been aborted.
	LocalAbortSpanSuffix = []byte("abc-")
	// localRangeFrozenStatusSuffix is DEPRECATED and remains to prevent reuse.
	localRangeFrozenStatusSuffix = []byte("fzn-")
	// LocalRangeLastGCSuffix is the suffix for the last GC.
	LocalRangeLastGCSuffix = []byte("lgc-")
	// LocalRangeAppliedStateSuffix is the suffix for the range applied state
	// key.
	LocalRangeAppliedStateSuffix = []byte("rask")
	// LocalRaftAppliedIndexLegacySuffix is the suffix for the raft applied index.
	LocalRaftAppliedIndexLegacySuffix = []byte("rfta")
	// LocalRaftTruncatedStateLegacySuffix is the suffix for the legacy
	// RaftTruncatedState. See VersionUnreplicatedRaftTruncatedState.
	// Note: This suffix is also used for unreplicated Range-ID keys.
	LocalRaftTruncatedStateLegacySuffix = []byte("rftt")
	// LocalRangeLeaseSuffix is the suffix for a range lease.
	LocalRangeLeaseSuffix = []byte("rll-")
	// LocalLeaseAppliedIndexLegacySuffix is the suffix for the applied lease
	// index.
	LocalLeaseAppliedIndexLegacySuffix = []byte("rlla")
	// LocalRangeStatsLegacySuffix is the suffix for range statistics.
	LocalRangeStatsLegacySuffix = []byte("stat")
	// localTxnSpanGCThresholdSuffix is DEPRECATED and remains to prevent reuse.
	localTxnSpanGCThresholdSuffix = []byte("tst-")

	// 2. Unreplicated Range-ID keys
	//
	// localRangeIDUnreplicatedInfix is the post-Range ID specifier for all
	// per-range data that is not fully Raft replicated. By appending this
	// after the Range ID, these keys will be sorted directly after the local
	// replicated keys for the same Range ID, so they can be manipulated either
	// together or individually in a single scan.
	localRangeIDUnreplicatedInfix = []byte("u")
	// LocalRangeTombstoneSuffix is the suffix for the range tombstone.
	//
	// NB: This suffix was originally named LocalRaftTombstoneSuffix, which is
	// why it starts off with "rft" as opposed to "rl".
	LocalRangeTombstoneSuffix = []byte("rftb")
	// LocalRaftHardStateSuffix is the Suffix for the raft HardState.
	LocalRaftHardStateSuffix = []byte("rfth")
	// localRaftLastIndexSuffix is DEPRECATED and remains to prevent reuse.
	localRaftLastIndexSuffix = []byte("rfti")
	// LocalRaftLogSuffix is the suffix for the raft log.
	LocalRaftLogSuffix = []byte("rftl")
	// LocalRangeLastReplicaGCTimestampSuffix is the suffix for a range's last
	// replica GC timestamp (for GC of old replicas).
	LocalRangeLastReplicaGCTimestampSuffix = []byte("rlrt")
	// localRangeLastVerificationTimestampSuffix is DEPRECATED and remains to
	// prevent reuse.
	localRangeLastVerificationTimestampSuffix = []byte("rlvt")

	// 3. Range local keys
	//
	// LocalRangePrefix is the prefix identifying per-range data indexed
	// by range key (either start key, or some key in the range). The
	// key is appended to this prefix, encoded using EncodeBytes. The
	// specific sort of per-range metadata is identified by one of the
	// suffixes listed below, along with potentially additional encoded
	// key info, such as the txn ID in the case of a transaction record.
	//
	// NOTE: LocalRangePrefix must be kept in sync with the value in
	// storage/engine/rocksdb/db.cc.
	LocalRangePrefix = roachpb.Key(makeKey(localPrefix, roachpb.RKey("k")))
	LocalRangeMax    = LocalRangePrefix.PrefixEnd()
	// LocalQueueLastProcessedSuffix is the suffix for replica queue state keys.
	LocalQueueLastProcessedSuffix = roachpb.RKey("qlpt")
	// LocalRangeDescriptorJointSuffix is the suffix for keys storing
	// range descriptors. The value is a struct of type RangeDescriptor.
	//
	// TODO(tbg): decide what to actually store here. This is still unused.
	LocalRangeDescriptorJointSuffix = roachpb.RKey("rdjt")
	// LocalRangeDescriptorSuffix is the suffix for keys storing
	// range descriptors. The value is a struct of type RangeDescriptor.
	LocalRangeDescriptorSuffix = roachpb.RKey("rdsc")
	// LocalTransactionSuffix specifies the key suffix for
	// transaction records. The additional detail is the transaction id.
	// NOTE: if this value changes, it must be updated in C++
	// (storage/engine/rocksdb/db.cc).
	LocalTransactionSuffix = roachpb.RKey("txn-")

	// 4. Store local keys
	//
	// localStorePrefix is the prefix identifying per-store data.
	localStorePrefix = makeKey(localPrefix, roachpb.Key("s"))
	// localStoreSuggestedCompactionSuffix stores suggested compactions to
	// be aggregated and processed on the store.
	localStoreSuggestedCompactionSuffix = []byte("comp")
	// localStoreClusterVersionSuffix stores the cluster-wide version
	// information for this store, updated any time the operator
	// updates the minimum cluster version.
	localStoreClusterVersionSuffix = []byte("cver")
	// localStoreGossipSuffix stores gossip bootstrap metadata for this
	// store, updated any time new gossip hosts are encountered.
	localStoreGossipSuffix = []byte("goss")
	// localStoreHLCUpperBoundSuffix stores an upper bound to the wall time used by
	// the HLC.
	localStoreHLCUpperBoundSuffix = []byte("hlcu")
	// localStoreIdentSuffix stores an immutable identifier for this
	// store, created when the store is first bootstrapped.
	localStoreIdentSuffix = []byte("iden")
	// localStoreLastUpSuffix stores the last timestamp that a store's node
	// acknowledged that it was still running. This value will be regularly
	// refreshed on all stores for a running node; the intention of this value
	// is to allow a restarting node to discover approximately how long it has
	// been down without needing to retrieve liveness records from the cluster.
	localStoreLastUpSuffix = []byte("uptm")
	// localRemovedLeakedRaftEntriesSuffix is DEPRECATED and remains to prevent
	// reuse.
	localRemovedLeakedRaftEntriesSuffix = []byte("dlre")
	// LocalStoreSuggestedCompactionsMin is the start of the span of
	// possible suggested compaction keys for a store.
	LocalStoreSuggestedCompactionsMin = MakeStoreKey(localStoreSuggestedCompactionSuffix, nil)
	// LocalStoreSuggestedCompactionsMax is the end of the span of
	// possible suggested compaction keys for a store.
	LocalStoreSuggestedCompactionsMax = LocalStoreSuggestedCompactionsMin.PrefixEnd()

	// The global keyspace includes the meta{1,2}, system, system tenant SQL
	// keys, and non-system tenant SQL keys.

	// 1. Meta keys
	//
	// MetaMin is the start of the range of addressing keys.
	MetaMin = Meta1Prefix
	// MetaMax is the end of the range of addressing keys.
	MetaMax = roachpb.Key{metaMaxByte}
	// Meta1Prefix is the first level of key addressing. It is selected such that
	// all range addressing records sort before any system tables which they
	// might describe. The value is a RangeDescriptor struct.
	Meta1Prefix = roachpb.Key{meta1PrefixByte}
	// Meta1KeyMax is the end of the range of the first level of key addressing.
	// The value is a RangeDescriptor struct.
	Meta1KeyMax = roachpb.Key(makeKey(Meta1Prefix, roachpb.RKeyMax))
	// Meta2Prefix is the second level of key addressing. The value is a
	// RangeDescriptor struct.
	Meta2Prefix = roachpb.Key{meta2PrefixByte}
	// Meta2KeyMax is the end of the range of the second level of key addressing.
	// The value is a RangeDescriptor struct.
	Meta2KeyMax = roachpb.Key(makeKey(Meta2Prefix, roachpb.RKeyMax))

	// 2. System keys
	//
	// SystemPrefix indicates the beginning of the key range for
	// global, system data which are replicated across the cluster.
	SystemPrefix = roachpb.Key{systemPrefixByte}
	SystemMax    = roachpb.Key{systemMaxByte}
	// NodeLivenessPrefix specifies the key prefix for the node liveness
	// table.  Note that this should sort before the rest of the system
	// keyspace in order to limit the number of ranges which must use
	// expiration-based range leases instead of the more efficient
	// node-liveness epoch-based range leases (see
	// https://github.com/cockroachdb/cockroach/blob/master/docs/RFCS/20160210_range_leases.md)
	NodeLivenessPrefix = roachpb.Key(makeKey(SystemPrefix, roachpb.RKey("\x00liveness-")))
	// NodeLivenessKeyMax is the maximum value for any node liveness key.
	NodeLivenessKeyMax = NodeLivenessPrefix.PrefixEnd()
	//
	// BootstrapVersion is the key at which clusters bootstrapped with a version
	// > 1.0 persist the version at which they were bootstrapped.
	BootstrapVersionKey = roachpb.Key(makeKey(SystemPrefix, roachpb.RKey("bootstrap-version")))
	//
	// descIDGenerator is the global descriptor ID generator sequence used for
	// table and namespace IDs for the system tenant. All other tenants use a
	// SQL sequence for this purpose. See sqlEncoder.DescIDSequenceKey.
	descIDGenerator = roachpb.Key(makeKey(SystemPrefix, roachpb.RKey("desc-idgen")))
	// NodeIDGenerator is the global node ID generator sequence.
	NodeIDGenerator = roachpb.Key(makeKey(SystemPrefix, roachpb.RKey("node-idgen")))
	// RangeIDGenerator is the global range ID generator sequence.
	RangeIDGenerator = roachpb.Key(makeKey(SystemPrefix, roachpb.RKey("range-idgen")))
	// StoreIDGenerator is the global store ID generator sequence.
	StoreIDGenerator = roachpb.Key(makeKey(SystemPrefix, roachpb.RKey("store-idgen")))
	//
	// StatusPrefix specifies the key prefix to store all status details.
	StatusPrefix = roachpb.Key(makeKey(SystemPrefix, roachpb.RKey("status-")))
	// StatusNodePrefix stores all status info for nodes.
	StatusNodePrefix = roachpb.Key(makeKey(StatusPrefix, roachpb.RKey("node-")))
	//
	// MigrationPrefix specifies the key prefix to store all migration details.
	MigrationPrefix = roachpb.Key(makeKey(SystemPrefix, roachpb.RKey("system-version/")))
	// MigrationLease is the key that nodes must take a lease on in order to run
	// system migrations on the cluster.
	MigrationLease = roachpb.Key(makeKey(MigrationPrefix, roachpb.RKey("lease")))
	//
	// TimeseriesPrefix is the key prefix for all timeseries data.
	TimeseriesPrefix = roachpb.Key(makeKey(SystemPrefix, roachpb.RKey("tsd")))
	// TimeseriesKeyMax is the maximum value for any timeseries data.
	TimeseriesKeyMax = TimeseriesPrefix.PrefixEnd()

	// 3. System tenant SQL keys
	//
	// TODO(nvanbenschoten): Figure out what to do with all of these. At a
	// minimum, prefix them all with "System".
	//
	// TableDataMin is the start of the range of table data keys.
	TableDataMin = SystemSQLCodec.TablePrefix(0)
	// TableDataMin is the end of the range of table data keys.
	TableDataMax = SystemSQLCodec.TablePrefix(math.MaxUint32).PrefixEnd()
	//
	// SystemConfigSplitKey is the key to split at immediately prior to the
	// system config span. NB: Split keys need to be valid column keys.
	// TODO(bdarnell): this should be either roachpb.Key or RKey, not []byte.
	SystemConfigSplitKey = []byte(TableDataMin)
	// SystemConfigTableDataMax is the end key of system config span.
	SystemConfigTableDataMax = SystemSQLCodec.TablePrefix(MaxSystemConfigDescID + 1)
	//
	// NamespaceTableMin is the start key of system.namespace, which is a system
	// table that does not reside in the same range as other system tables.
	NamespaceTableMin = SystemSQLCodec.TablePrefix(NamespaceTableID)
	// NamespaceTableMax is the end key of system.namespace.
	NamespaceTableMax = SystemSQLCodec.TablePrefix(NamespaceTableID + 1)
	//
<<<<<<< HEAD
	// RangeEventTableMin is the start key of system.rangelog, which is a system
	// table that does not reside in the same range as other system tables.
=======
	// RangeEventTableMin is the start key of system.rangelog.
>>>>>>> 5c80691c
	RangeEventTableMin = SystemSQLCodec.TablePrefix(RangeEventTableID)
	// RangeEventTableMax is the end key of system.rangelog.
	RangeEventTableMax = SystemSQLCodec.TablePrefix(RangeEventTableID + 1)
	//
	// UserTableDataMin is the start key of user structured data.
	UserTableDataMin = SystemSQLCodec.TablePrefix(MinUserDescID)

	// 4. Non-system tenant SQL keys
	//
	// TenantPrefix is the prefix for all non-system tenant keys.
	TenantPrefix       = roachpb.Key{tenantPrefixByte}
	TenantTableDataMin = MakeTenantPrefix(roachpb.MinTenantID)
	TenantTableDataMax = MakeTenantPrefix(roachpb.MaxTenantID).PrefixEnd()
)

// Various IDs used by the structured data layer.
// NOTE: these must not change during the lifetime of a cluster.
const (
	// MaxSystemConfigDescID is the maximum system descriptor ID that will be
	// gossiped as part of the SystemConfig. Be careful adding new descriptors to
	// this ID range.
	MaxSystemConfigDescID = 10

	// MaxReservedDescID is the maximum value of reserved descriptor
	// IDs. Reserved IDs are used by namespaces and tables used internally by
	// cockroach.
	MaxReservedDescID = 49

	// MinUserDescID is the first descriptor ID available for user
	// structured data.
	MinUserDescID = MaxReservedDescID + 1

	// MinNonPredefinedUserDescID is the first descriptor ID used by
	// user-level objects that are not created automatically on empty
	// clusters (default databases).
	MinNonPredefinedUserDescID = MinUserDescID + 2

	// RootNamespaceID is the ID of the root namespace.
	RootNamespaceID = 0

	// SystemDatabaseID and following are the database/table IDs for objects
	// in the system span.
	// NOTE: IDs must be <= MaxSystemConfigDescID.
	SystemDatabaseID = 1
	// DeprecatedNamespaceTableID was the tableID for the system.namespace table
	// for pre-20.1 clusters.
	DeprecatedNamespaceTableID = 2
	DescriptorTableID          = 3
	UsersTableID               = 4
	ZonesTableID               = 5
	SettingsTableID            = 6
	DescIDSequenceID           = 7
	TenantsTableID             = 8

	// IDs for the important columns and indexes in the zones table live here to
	// avoid introducing a dependency on sql/sqlbase throughout the codebase.
	ZonesTablePrimaryIndexID = 1
	ZonesTableConfigColumnID = 2
	ZonesTableConfigColFamID = 2

	DescriptorTablePrimaryKeyIndexID  = 1
	DescriptorTableDescriptorColID    = 2
	DescriptorTableDescriptorColFamID = 2
	TenantsTablePrimaryKeyIndexID     = 1

	// Reserved IDs for other system tables. Note that some of these IDs refer
	// to "Ranges" instead of a Table - these IDs are needed to store custom
	// configuration for non-table ranges (e.g. Zone Configs).
	// NOTE: IDs must be <= MaxReservedDescID.
	LeaseTableID                         = 11
	EventLogTableID                      = 12
	RangeEventTableID                    = 13
	UITableID                            = 14
	JobsTableID                          = 15
	MetaRangesID                         = 16 // pseudo
	SystemRangesID                       = 17 // pseudo
	TimeseriesRangesID                   = 18 // pseudo
	WebSessionsTableID                   = 19
	TableStatisticsTableID               = 20
	LocationsTableID                     = 21
	LivenessRangesID                     = 22 // pseudo
	RoleMembersTableID                   = 23
	CommentsTableID                      = 24
	ReplicationConstraintStatsTableID    = 25
	ReplicationCriticalLocalitiesTableID = 26
	ReplicationStatsTableID              = 27
	ReportsMetaTableID                   = 28
	PublicSchemaID                       = 29 // pseudo
	// New NamespaceTableID for cluster version >= 20.1
	// Ensures that NamespaceTable does not get gossiped again
	NamespaceTableID                    = 30
	ProtectedTimestampsMetaTableID      = 31
	ProtectedTimestampsRecordsTableID   = 32
	RoleOptionsTableID                  = 33
	StatementBundleChunksTableID        = 34
	StatementDiagnosticsRequestsTableID = 35
	StatementDiagnosticsTableID         = 36
	ScheduledJobsTableID                = 37
	TenantsRangesID                     = 38 // pseudo
	SqllivenessID                       = 39

	// CommentType is type for system.comments
	DatabaseCommentType = 0
	TableCommentType    = 1
	ColumnCommentType   = 2
	IndexCommentType    = 3
)

const (
	// SequenceIndexID is the ID of the single index on each special single-column,
	// single-row sequence table.
	SequenceIndexID = 1
	// SequenceColumnFamilyID is the ID of the column family on each special single-column,
	// single-row sequence table.
	SequenceColumnFamilyID = 0
)

// PseudoTableIDs is the list of ids from above that are not real tables (i.e.
// there's no table descriptor). They're grouped here because the cluster
// bootstrap process needs to create splits for them; splits for the tables
// happen separately.
var PseudoTableIDs = []uint32{
	MetaRangesID,
	SystemRangesID,
	TimeseriesRangesID,
	LivenessRangesID,
	PublicSchemaID,
	TenantsRangesID,
}

// MaxPseudoTableID is the largest ID in PseudoTableIDs.
var MaxPseudoTableID = func() uint32 {
	var max uint32
	for _, id := range PseudoTableIDs {
		if max < id {
			max = id
		}
	}
	return max
}()<|MERGE_RESOLUTION|>--- conflicted
+++ resolved
@@ -284,12 +284,7 @@
 	// NamespaceTableMax is the end key of system.namespace.
 	NamespaceTableMax = SystemSQLCodec.TablePrefix(NamespaceTableID + 1)
 	//
-<<<<<<< HEAD
-	// RangeEventTableMin is the start key of system.rangelog, which is a system
-	// table that does not reside in the same range as other system tables.
-=======
 	// RangeEventTableMin is the start key of system.rangelog.
->>>>>>> 5c80691c
 	RangeEventTableMin = SystemSQLCodec.TablePrefix(RangeEventTableID)
 	// RangeEventTableMax is the end key of system.rangelog.
 	RangeEventTableMax = SystemSQLCodec.TablePrefix(RangeEventTableID + 1)
